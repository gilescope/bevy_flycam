--- conflicted
+++ resolved
@@ -43,11 +43,8 @@
 fn initial_grab_cursor(mut windows: ResMut<Windows>) {
     if let Some(window) = windows.get_primary_mut() {
         toggle_grab_cursor(window);
-<<<<<<< HEAD
-=======
     } else {
         warn!("Primary window not found for `initial_grab_cursor`!");
->>>>>>> 443c146c
     }
 }
 
@@ -75,18 +72,14 @@
             let local_z = transform.local_z();
             let forward = -Vec3::new(local_z.x, 0., local_z.z);
             let right = Vec3::new(local_z.z, 0., -local_z.x);
-<<<<<<< HEAD
             let mut boost = 1.;
             let mut rx = 0.;
             let mut ry = 0.;
             let mut rz = 0.;
-=======
->>>>>>> 443c146c
 
             for key in keys.get_pressed() {
                 if window.cursor_locked() {
                     match key {
-<<<<<<< HEAD
                         KeyCode::W | KeyCode::Up => velocity += forward,
                         KeyCode::S | KeyCode::Down => velocity -= forward,
                         KeyCode::A | KeyCode::Left => velocity -= right,
@@ -111,7 +104,6 @@
 
             transform.translation += velocity * time.delta_seconds() * settings.speed * boost;
 
-            let window = get_primary_window_size(&windows);
             let delta_x = settings.speed * boost * rx / 100. * std::f32::consts::PI * 2.0;
             let delta_y = settings.speed * boost * ry / 100. * std::f32::consts::PI;
             let delta_z = settings.speed * boost * rz / 100. * std::f32::consts::PI;
@@ -121,34 +113,10 @@
             transform.rotation = yaw * transform.rotation; // rotate around global y axis
             transform.rotation = transform.rotation * pitch * roll; // rotate around local x axis
         }
-=======
-                        KeyCode::W => velocity += forward,
-                        KeyCode::S => velocity -= forward,
-                        KeyCode::A => velocity -= right,
-                        KeyCode::D => velocity += right,
-                        KeyCode::Space => velocity += Vec3::Y,
-                        KeyCode::LShift => velocity -= Vec3::Y,
-                        _ => (),
-                    }
-                }
-            }
-
-            velocity = velocity.normalize_or_zero();
-
-            transform.translation += velocity * time.delta_seconds() * settings.speed
-        }
     } else {
         warn!("Primary window not found for `player_move`!");
->>>>>>> 443c146c
     }
 }
-
-fn get_primary_window_size(windows: &Res<Windows>) -> Vec2 {
-    let window = windows.get_primary().unwrap();
-    let window = Vec2::new(window.width() as f32, window.height() as f32);
-    window
-}
-
 
 /// Handles looking around if cursor is locked
 fn player_look(
@@ -188,11 +156,8 @@
         if keys.just_pressed(KeyCode::Escape) {
             toggle_grab_cursor(window);
         }
-<<<<<<< HEAD
-=======
     } else {
         warn!("Primary window not found for `cursor_grab`!");
->>>>>>> 443c146c
     }
 }
 
